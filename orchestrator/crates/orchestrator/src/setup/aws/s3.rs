use crate::core::client::storage::sss::{S3BucketSetupResult, AWSS3};
use crate::core::cloud::CloudProvider;
use crate::core::traits::resource::Resource;
use crate::types::params::StorageArgs;
use crate::{OrchestratorError, OrchestratorResult};
use async_trait::async_trait;
use aws_sdk_s3::{Client as S3Client, Error as S3Error};
use std::sync::Arc;
use tracing::{info, warn};

#[async_trait]
impl Resource for AWSS3 {
    type SetupResult = S3BucketSetupResult;
    type CheckResult = bool;
    type TeardownResult = ();
    type Error = S3Error;
    type SetupArgs = StorageArgs;
    type CheckArgs = String; // Bucket name

    async fn new(cloud_provider: Arc<CloudProvider>) -> OrchestratorResult<Self> {
        match cloud_provider.as_ref() {
            CloudProvider::AWS(aws_config) => {
                let client = S3Client::new(&aws_config);
                Ok(Self::constructor(Arc::new(client), None, None))
            }
            _ => Err(OrchestratorError::InvalidCloudProviderError(
                "Mismatch Cloud Provider for S3Bucket resource".to_string(),
            ))?,
        }
    }
    /// Set up a new S3 bucket
    async fn setup(&self, args: Self::SetupArgs) -> OrchestratorResult<Self::SetupResult> {
        let existing_buckets = &self
            .client
            .list_buckets()
            .send()
            .await
            .map_err(|e| OrchestratorError::ResourceSetupError(format!("Failed to list buckets: {}", e)))?;

        for bucket in existing_buckets.buckets() {
            if let Some(name) = &bucket.name {
                if name == &args.bucket_name {
                    warn!("S3 bucket '{}' already exists", args.bucket_name);
                    return Ok(S3BucketSetupResult { name: args.bucket_name, location: None });
                }
            }
        }
        info!("Creating New Bucket: {}", args.bucket_name);

        // Get the current region from the client config
        let region = self.client.config().region().map(|r| r.to_string()).unwrap_or_else(|| "us-east-1".to_string());
        info!("Creating bucket in region: {}", region);

        let mut bucket = self.client.create_bucket().bucket(&args.bucket_name);

        if region != "us-east-1" {
            let constraint = aws_sdk_s3::types::BucketLocationConstraint::from(region.as_str());
            let cfg = aws_sdk_s3::types::CreateBucketConfiguration::builder().location_constraint(constraint).build();
            bucket = bucket.create_bucket_configuration(cfg);
        }

        let result = bucket.send().await.map_err(|e| {
            OrchestratorError::ResourceSetupError(format!("Failed to create S3 bucket '{}': {:?}", args.bucket_name, e))
        })?;
        Ok(S3BucketSetupResult { name: args.bucket_name, location: result.location })
    }

<<<<<<< HEAD
    async fn check(&self, bucket_name: &Self::CheckArgs) -> OrchestratorResult<Self::CheckResult> {
        Ok(self.client.head_bucket().bucket(bucket_name).send().await.is_ok())
=======
    async fn check(&self, bucket_name: Self::CheckArgs) -> OrchestratorResult<Self::CheckResult> {
        self
            .client
            .list_objects_v2()
            .bucket(&bucket_name)
            .send()
            .await
            .map_err(|e| OrchestratorError::ResourceError(e.to_string()))?;

        // Just check if we can list objects
        Ok(true)
>>>>>>> 6cd06b71
    }

    async fn teardown(&self) -> OrchestratorResult<()> {
        if let Some(bucket_name) = &self.bucket_name() {
            // self.delete_all_objects(bucket_name).await?;

            self.client
                .delete_bucket()
                .bucket(bucket_name)
                .send()
                .await
                .map_err(|e| OrchestratorError::ResourceError(format!("Failed to delete bucket: {}", e)))?;

            Ok(())
        } else {
            Err(OrchestratorError::ResourceError("Bucket name is not set".to_string()))
        }
    }
}<|MERGE_RESOLUTION|>--- conflicted
+++ resolved
@@ -65,22 +65,8 @@
         Ok(S3BucketSetupResult { name: args.bucket_name, location: result.location })
     }
 
-<<<<<<< HEAD
     async fn check(&self, bucket_name: &Self::CheckArgs) -> OrchestratorResult<Self::CheckResult> {
         Ok(self.client.head_bucket().bucket(bucket_name).send().await.is_ok())
-=======
-    async fn check(&self, bucket_name: Self::CheckArgs) -> OrchestratorResult<Self::CheckResult> {
-        self
-            .client
-            .list_objects_v2()
-            .bucket(&bucket_name)
-            .send()
-            .await
-            .map_err(|e| OrchestratorError::ResourceError(e.to_string()))?;
-
-        // Just check if we can list objects
-        Ok(true)
->>>>>>> 6cd06b71
     }
 
     async fn teardown(&self) -> OrchestratorResult<()> {
