use crate::core::client::cron::event_bridge::EventBridgeClient;
use crate::core::client::cron::CronClient;
use crate::core::cloud::CloudProvider;
use crate::core::traits::resource::Resource;
use crate::types::jobs::WorkerTriggerType;
use crate::types::params::CronArgs;
use crate::{OrchestratorError, OrchestratorResult};
use async_trait::async_trait;
use lazy_static::lazy_static;
use std::sync::Arc;
use std::time::Duration;
use tokio::time::sleep;

lazy_static! {
    pub static ref WORKER_TRIGGERS: Vec<WorkerTriggerType> = vec![
        WorkerTriggerType::Snos,
        WorkerTriggerType::Proving,
        WorkerTriggerType::DataSubmission,
        WorkerTriggerType::UpdateState
    ];
}

#[async_trait]
impl Resource for EventBridgeClient {
    type SetupResult = ();
    type CheckResult = bool;
    type TeardownResult = ();
    type Error = ();
    type SetupArgs = CronArgs;
    type CheckArgs = ();

    async fn new(provider: Arc<CloudProvider>) -> OrchestratorResult<Self> {
        match provider.as_ref() {
            CloudProvider::AWS(aws_config) => {
                let eb_client = aws_sdk_eventbridge::Client::new(&aws_config);
                let scheduler_client = aws_sdk_scheduler::Client::new(&aws_config);
                let queue_client = aws_sdk_sqs::Client::new(&aws_config);
                let iam_client = aws_sdk_iam::Client::new(&aws_config);
                Ok(Self::constructor(
                    Arc::new(eb_client),
                    Arc::new(scheduler_client),
                    Arc::new(queue_client),
                    Arc::new(iam_client),
                ))
            }
            _ => Err(OrchestratorError::InvalidCloudProviderError(
                "Mismatch Cloud Provider for S3Bucket resource".to_string(),
            ))?,
        }
    }

    async fn setup(&self, args: Self::SetupArgs) -> OrchestratorResult<Self::SetupResult> {
<<<<<<< HEAD
        // FIXME: this is panicking. target_queue_name is not set
        let trigger_arns = self.create_cron().await.expect("Failed to create cron");
=======
        let trigger_arns = self
            .create_cron(
                args.target_queue_name.clone(),
                args.trigger_role_name.clone(),
                args.trigger_policy_name.clone(),
            )
            .await
            .map_err(|e| OrchestratorError::SetupCommandError(format!("Failed to create cron: {:?}", e)))?;
>>>>>>> 6cd06b71
        sleep(Duration::from_secs(15)).await;

        for trigger in WORKER_TRIGGERS.iter() {
            self.add_cron_target_queue(
                trigger,
                &trigger_arns,
                args.trigger_rule_name.clone(),
                args.event_bridge_type.clone(),
                Duration::from_secs(args.cron_time.clone().parse::<u64>().map_err(|e| {
                    OrchestratorError::SetupCommandError(format!("Failed to parse the cron time: {:?}", e))
                })?),
            )
            .await
            .expect("Failed to add cron target queue");
        }
        Ok(())
    }

    async fn check(&self, args: &Self::CheckArgs) -> OrchestratorResult<Self::CheckResult> {
        todo!()
    }

    async fn teardown(&self) -> OrchestratorResult<()> {
        todo!()
    }
}<|MERGE_RESOLUTION|>--- conflicted
+++ resolved
@@ -50,10 +50,6 @@
     }
 
     async fn setup(&self, args: Self::SetupArgs) -> OrchestratorResult<Self::SetupResult> {
-<<<<<<< HEAD
-        // FIXME: this is panicking. target_queue_name is not set
-        let trigger_arns = self.create_cron().await.expect("Failed to create cron");
-=======
         let trigger_arns = self
             .create_cron(
                 args.target_queue_name.clone(),
@@ -62,7 +58,6 @@
             )
             .await
             .map_err(|e| OrchestratorError::SetupCommandError(format!("Failed to create cron: {:?}", e)))?;
->>>>>>> 6cd06b71
         sleep(Duration::from_secs(15)).await;
 
         for trigger in WORKER_TRIGGERS.iter() {
