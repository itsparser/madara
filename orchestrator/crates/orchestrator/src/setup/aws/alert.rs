use crate::core::client::SNS;
use crate::core::cloud::CloudProvider;
use crate::core::traits::resource::Resource;
use crate::types::params::AlertArgs;
use crate::{OrchestratorError, OrchestratorResult};
use anyhow::Context;
use async_trait::async_trait;
use aws_sdk_sns::Client as SNSClient;
use std::sync::Arc;

#[async_trait]
impl Resource for SNS {
    type SetupResult = ();
    type CheckResult = bool;
    type TeardownResult = ();
    type Error = ();
    type SetupArgs = AlertArgs;
<<<<<<< HEAD
    type CheckArgs = String;
=======
    type CheckArgs = AlertArgs;
>>>>>>> 6cd06b71

    async fn new(provider: Arc<CloudProvider>) -> OrchestratorResult<Self> {
        match provider.as_ref() {
            CloudProvider::AWS(aws_config) => {
                let client = SNSClient::new(&aws_config);
                Ok(Self::constructor(Arc::new(client)))
            }
            _ => Err(OrchestratorError::InvalidCloudProviderError(
                "Mismatch Cloud Provider for S3Bucket resource".to_string(),
            ))?,
        }
    }

    async fn setup(&self, args: Self::SetupArgs) -> OrchestratorResult<Self::SetupResult> {
        let topic_name = args.endpoint.clone();
<<<<<<< HEAD
        if self.check(&topic_name).await? {
            tracing::info!("SNS topic already exists, skipping");
            return Ok(());
        }
=======
        tracing::info!("Topic ARN: {}", args.endpoint);
        if self.check(args.clone()).await? {
            tracing::warn!("SNS topic already exists. Topic ARN: {}", args.endpoint);
            return Ok(());
        }

>>>>>>> 6cd06b71
        let response = self
            .client
            .create_topic()
            .name(topic_name)
            .send()
            .await
            .context("Failed to create topic")
            .expect("Failed to create topic");
        let topic_arn = response.topic_arn().context("Failed to create topic").expect("Topic Not found");
        tracing::info!("SNS topic created. Topic ARN: {}", topic_arn);
        Ok(())
    }

<<<<<<< HEAD
    async fn check(&self, topic_name: &Self::CheckArgs) -> OrchestratorResult<Self::CheckResult> {
        Ok(self.client.get_topic_attributes().topic_arn(topic_name).send().await.is_ok())
=======
    async fn check(&self, args: Self::CheckArgs) -> OrchestratorResult<Self::CheckResult> {
        Ok(self.client.get_topic_attributes().topic_arn(args.endpoint).send().await.is_ok())
>>>>>>> 6cd06b71
    }

    async fn teardown(&self) -> OrchestratorResult<()> {
        Ok(())
    }
}<|MERGE_RESOLUTION|>--- conflicted
+++ resolved
@@ -15,11 +15,7 @@
     type TeardownResult = ();
     type Error = ();
     type SetupArgs = AlertArgs;
-<<<<<<< HEAD
     type CheckArgs = String;
-=======
-    type CheckArgs = AlertArgs;
->>>>>>> 6cd06b71
 
     async fn new(provider: Arc<CloudProvider>) -> OrchestratorResult<Self> {
         match provider.as_ref() {
@@ -34,20 +30,13 @@
     }
 
     async fn setup(&self, args: Self::SetupArgs) -> OrchestratorResult<Self::SetupResult> {
+        tracing::info!("Setting up SNS topic");
+        tracing::info!("Topic ARN: {}", args.endpoint);
         let topic_name = args.endpoint.clone();
-<<<<<<< HEAD
         if self.check(&topic_name).await? {
             tracing::info!("SNS topic already exists, skipping");
             return Ok(());
         }
-=======
-        tracing::info!("Topic ARN: {}", args.endpoint);
-        if self.check(args.clone()).await? {
-            tracing::warn!("SNS topic already exists. Topic ARN: {}", args.endpoint);
-            return Ok(());
-        }
-
->>>>>>> 6cd06b71
         let response = self
             .client
             .create_topic()
@@ -61,13 +50,8 @@
         Ok(())
     }
 
-<<<<<<< HEAD
     async fn check(&self, topic_name: &Self::CheckArgs) -> OrchestratorResult<Self::CheckResult> {
         Ok(self.client.get_topic_attributes().topic_arn(topic_name).send().await.is_ok())
-=======
-    async fn check(&self, args: Self::CheckArgs) -> OrchestratorResult<Self::CheckResult> {
-        Ok(self.client.get_topic_attributes().topic_arn(args.endpoint).send().await.is_ok())
->>>>>>> 6cd06b71
     }
 
     async fn teardown(&self) -> OrchestratorResult<()> {
