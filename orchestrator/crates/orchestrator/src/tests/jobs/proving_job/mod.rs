use std::fs::File;
use std::io::Read;
use std::path::Path;

use bytes::Bytes;
use chrono::{SubsecRound, Utc};
use httpmock::prelude::*;
use mockall::predicate::eq;
use orchestrator_prover_client_interface::{MockProverClient, TaskStatus};
use rstest::*;
use starknet::providers::jsonrpc::HttpTransport;
use starknet::providers::JsonRpcClient;
use url::Url;
use uuid::Uuid;

use super::super::common::default_job_item;
use crate::constants::CAIRO_PIE_FILE_NAME;
use crate::data_storage::MockDataStorage;
<<<<<<< HEAD
use crate::jobs::metadata::{CommonMetadata, JobMetadata, JobSpecificMetadata, ProvingInputType, ProvingMetadata};
=======
use crate::jobs::metadata::{CommonMetadata, JobMetadata, JobSpecificMetadata, ProvingInputTypePath, ProvingMetadata};
>>>>>>> a99088a9
use crate::jobs::proving_job::ProvingJob;
use crate::jobs::types::{JobItem, JobStatus, JobType};
use crate::jobs::Job;
use crate::tests::config::TestConfigBuilder;

#[rstest]
#[tokio::test]
async fn test_create_job() {
    let services = TestConfigBuilder::new().build().await;

    let metadata = JobMetadata {
        common: CommonMetadata::default(),
        specific: JobSpecificMetadata::Proving(ProvingMetadata {
            block_number: 0,
            input_path: None,
            ensure_on_chain_registration: None,
            download_proof: None,
        }),
    };

    let job = ProvingJob.create_job(services.config.clone(), String::from("0"), metadata).await;
    assert!(job.is_ok());

    let job = job.unwrap();

    let job_type = job.job_type;
    assert_eq!(job_type, JobType::ProofCreation, "job_type should be ProofCreation");
    assert!(!(job.id.is_nil()), "id should not be nil");
    assert_eq!(job.status, JobStatus::Created, "status should be Created");
    assert_eq!(job.version, 0_i32, "version should be 0");
    assert_eq!(job.external_id.unwrap_string().unwrap(), String::new(), "external_id should be empty string");
}

#[rstest]
#[tokio::test]
async fn test_verify_job(#[from(default_job_item)] mut job_item: JobItem) {
    let mut prover_client = MockProverClient::new();
    prover_client.expect_get_task_status().times(1).returning(|_, _, _| Ok(TaskStatus::Succeeded));

    let services = TestConfigBuilder::new().configure_prover_client(prover_client.into()).build().await;

    job_item.metadata.specific = JobSpecificMetadata::Proving(ProvingMetadata {
        block_number: 0,
        input_path: None,
        ensure_on_chain_registration: Some("fact".to_string()),
        download_proof: None,
    });

    assert!(ProvingJob.verify_job(services.config, &mut job_item).await.is_ok());
}

#[rstest]
#[tokio::test]
async fn test_process_job() {
    let server = MockServer::start();
    let mut prover_client = MockProverClient::new();

    prover_client.expect_submit_task().times(1).returning(|_, _| Ok("task_id".to_string()));
    let provider = JsonRpcClient::new(HttpTransport::new(
        Url::parse(format!("http://localhost:{}", server.port()).as_str()).expect("Failed to parse URL"),
    ));

    let mut file =
        File::open(Path::new(&format!("{}/src/tests/artifacts/fibonacci.zip", env!("CARGO_MANIFEST_DIR")))).unwrap();
    let mut buffer = Vec::new();
    file.read_to_end(&mut buffer).unwrap();

    let mut storage = MockDataStorage::new();
    let buffer_bytes = Bytes::from(buffer);
    let cairo_pie_path = format!("0/{}", CAIRO_PIE_FILE_NAME);
    storage.expect_get_data().with(eq(cairo_pie_path.clone())).return_once(move |_| Ok(buffer_bytes));

    let services = TestConfigBuilder::new()
        .configure_starknet_client(provider.into())
        .configure_prover_client(prover_client.into())
        .configure_storage_client(storage.into())
        .build()
        .await;

    let metadata = JobMetadata {
        common: CommonMetadata::default(),
        specific: JobSpecificMetadata::Proving(ProvingMetadata {
            block_number: 0,
<<<<<<< HEAD
            input_path: Some(ProvingInputType::CairoPie(cairo_pie_path)),
=======
            input_path: Some(ProvingInputTypePath::CairoPie(cairo_pie_path)),
>>>>>>> a99088a9
            ensure_on_chain_registration: Some("fact".to_string()),
            download_proof: None,
        }),
    };

    assert_eq!(
        ProvingJob
            .process_job(
                services.config,
                &mut JobItem {
                    id: Uuid::default(),
                    internal_id: "0".into(),
                    job_type: JobType::ProofCreation,
                    status: JobStatus::Created,
                    external_id: String::new().into(),
                    metadata,
                    version: 0,
                    created_at: Utc::now().round_subsecs(0),
                    updated_at: Utc::now().round_subsecs(0)
                }
            )
            .await
            .unwrap(),
        "task_id".to_string()
    );
}<|MERGE_RESOLUTION|>--- conflicted
+++ resolved
@@ -16,11 +16,7 @@
 use super::super::common::default_job_item;
 use crate::constants::CAIRO_PIE_FILE_NAME;
 use crate::data_storage::MockDataStorage;
-<<<<<<< HEAD
-use crate::jobs::metadata::{CommonMetadata, JobMetadata, JobSpecificMetadata, ProvingInputType, ProvingMetadata};
-=======
 use crate::jobs::metadata::{CommonMetadata, JobMetadata, JobSpecificMetadata, ProvingInputTypePath, ProvingMetadata};
->>>>>>> a99088a9
 use crate::jobs::proving_job::ProvingJob;
 use crate::jobs::types::{JobItem, JobStatus, JobType};
 use crate::jobs::Job;
@@ -104,11 +100,7 @@
         common: CommonMetadata::default(),
         specific: JobSpecificMetadata::Proving(ProvingMetadata {
             block_number: 0,
-<<<<<<< HEAD
-            input_path: Some(ProvingInputType::CairoPie(cairo_pie_path)),
-=======
             input_path: Some(ProvingInputTypePath::CairoPie(cairo_pie_path)),
->>>>>>> a99088a9
             ensure_on_chain_registration: Some("fact".to_string()),
             download_proof: None,
         }),
