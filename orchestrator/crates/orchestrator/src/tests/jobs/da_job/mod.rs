use assert_matches::assert_matches;
use chrono::{SubsecRound, Utc};
use color_eyre::eyre::eyre;
use mockall::predicate::always;
use orchestrator_da_client_interface::MockDaClient;
use rstest::rstest;
use serde_json::json;
use starknet::core::types::{Felt, MaybePendingStateUpdate, PendingStateUpdate, StateDiff};
use uuid::Uuid;

use crate::constants::BLOB_DATA_FILE_NAME;
use crate::jobs::da_job::test::{get_nonce_attached, read_state_update_from_file};
use crate::jobs::da_job::{DaError, DaJob};
use crate::jobs::metadata::{CommonMetadata, DaMetadata, JobMetadata, JobSpecificMetadata};
use crate::jobs::types::{ExternalId, JobItem, JobStatus, JobType};
use crate::jobs::{Job, JobError};
use crate::tests::config::{ConfigType, TestConfigBuilder};
/// Tests the DA Job's handling of a blob length exceeding the supported size.
/// It mocks the DA client to simulate the environment and expects an error on job processing.
/// Validates the error message for exceeding blob limits against the expected output.
/// Asserts correct behavior by comparing the received and expected error messages.
#[rstest]
#[case(
    "src/tests/jobs/da_job/test_data/state_update/638353.txt",
    "src/tests/jobs/da_job/test_data/nonces/638353.txt",
    "63853",
    110
)]
#[tokio::test]
async fn test_da_job_process_job_failure_on_small_blob_size(
    #[case] state_update_file: String,
    #[case] nonces_file: String,
    #[case] internal_id: String,
    #[case] current_blob_length: u64,
) {
    // Mocking DA client calls
    let mut da_client = MockDaClient::new();
    // dummy state will have more than 1200 bytes
    da_client.expect_max_blob_per_txn().with().returning(|| 1);
    da_client.expect_max_bytes_per_blob().with().returning(|| 1200);
    let services = TestConfigBuilder::new()
        .configure_starknet_client(ConfigType::Actual)
        .configure_storage_client(ConfigType::Actual)
        .configure_da_client(da_client.into())
        .build()
        .await;
    let state_update = read_state_update_from_file(state_update_file.as_str()).expect("issue while reading");
    let state_update = MaybePendingStateUpdate::Update(state_update);
    let state_update = serde_json::to_value(&state_update).unwrap();
    let response = json!({ "id": 640641,"jsonrpc":"2.0","result": state_update });
    let server = services.starknet_server.unwrap();
    get_nonce_attached(&server, nonces_file.as_str());

    let state_update_mock = server.mock(|when, then| {
        when.path("/").body_includes("starknet_getStateUpdate");
        then.status(200).body(serde_json::to_vec(&response).unwrap());
    });

    let max_blob_per_txn = services.config.da_client().max_blob_per_txn().await;

    // Create proper metadata structure
<<<<<<< HEAD
    let block_number = internal_id.parse::<u64>().unwrap_or(0);
=======
    let block_number = internal_id.parse::<u64>().unwrap();
>>>>>>> a99088a9
    let metadata = JobMetadata {
        common: CommonMetadata::default(),
        specific: JobSpecificMetadata::Da(DaMetadata {
            block_number,
            blob_data_path: Some(format!("{}/{}", block_number, BLOB_DATA_FILE_NAME)),
            tx_hash: None,
        }),
    };

    let response = DaJob
        .process_job(
            services.config,
            &mut JobItem {
                id: Uuid::default(),
                internal_id: internal_id.to_string(),
                job_type: JobType::DataSubmission,
                status: JobStatus::Created,
                external_id: ExternalId::String(internal_id.to_string().into_boxed_str()),
                metadata,
                version: 0,
                created_at: Utc::now().round_subsecs(0),
                updated_at: Utc::now().round_subsecs(0),
            },
        )
        .await;
    assert_matches!(response,
        Err(e) => {
            let err = DaError::MaxBlobsLimitExceeded { max_blob_per_txn, current_blob_length, block_no: internal_id.to_string(), job_id: Uuid::default() };
            let expected_error = JobError::DaJobError(err);
            assert_eq!(e.to_string(), expected_error.to_string());
        }
    );

    state_update_mock.assert();
    // let _ = drop_database().await;
}

/// Tests DA Job processing failure when a block is in pending state.
/// Simulates a pending block state update and expects job processing to fail.
/// Validates that the error message matches the expected pending state error.
/// Asserts correct behavior by comparing the received and expected error messages.
#[rstest]
#[tokio::test]
async fn test_da_job_process_job_failure_on_pending_block() {
    let services = TestConfigBuilder::new()
        .configure_starknet_client(ConfigType::Actual)
        .configure_da_client(ConfigType::Actual)
        .build()
        .await;
    let server = services.starknet_server.unwrap();
    let internal_id = "1";

    let pending_state_update = MaybePendingStateUpdate::PendingUpdate(PendingStateUpdate {
        old_root: Felt::default(),
        state_diff: StateDiff {
            storage_diffs: vec![],
            deprecated_declared_classes: vec![],
            declared_classes: vec![],
            deployed_contracts: vec![],
            replaced_classes: vec![],
            nonces: vec![],
        },
    });

    let pending_state_update = serde_json::to_value(&pending_state_update).unwrap();
    let response = json!({ "id": 1,"jsonrpc":"2.0","result": pending_state_update });

    let state_update_mock = server.mock(|when, then| {
        when.path("/").body_includes("starknet_getStateUpdate");
        then.status(200).body(serde_json::to_vec(&response).unwrap());
    });

    // Create proper metadata structure
<<<<<<< HEAD
    let block_number = internal_id.parse::<u64>().unwrap_or(0);
=======
    let block_number = internal_id.parse::<u64>().unwrap();
>>>>>>> a99088a9
    let metadata = JobMetadata {
        common: CommonMetadata::default(),
        specific: JobSpecificMetadata::Da(DaMetadata {
            block_number,
            blob_data_path: Some(format!("{}/{}", block_number, BLOB_DATA_FILE_NAME)),
            tx_hash: None,
        }),
    };

    let response = DaJob
        .process_job(
            services.config,
            &mut JobItem {
                id: Uuid::default(),
                internal_id: internal_id.to_string(),
                job_type: JobType::DataSubmission,
                status: JobStatus::Created,
                external_id: ExternalId::String("1".to_string().into_boxed_str()),
                metadata,
                version: 0,
                created_at: Utc::now().round_subsecs(0),
                updated_at: Utc::now().round_subsecs(0),
            },
        )
        .await;

    assert_matches!(response,
        Err(e) => {
            let err = DaError::BlockPending {
                block_no: internal_id.to_string(),
                job_id: Uuid::default()
            };
            let expected_error = JobError::DaJobError(err);
            assert_eq!(e.to_string(), expected_error.to_string());
        }
    );

    state_update_mock.assert();
}

/// Tests successful DA Job processing with valid state update and nonces files.
/// Mocks DA client to simulate environment and expects job to process without errors.
/// Validates the successful job processing by checking the return message "Done".
/// Asserts correct behavior by comparing the received and expected success messages.
#[rstest]
#[case(
    "src/tests/jobs/da_job/test_data/state_update/631861.txt",
    "src/tests/jobs/da_job/test_data/nonces/631861.txt",
    "631861"
)]
#[case(
    "src/tests/jobs/da_job/test_data/state_update/640641.txt",
    "src/tests/jobs/da_job/test_data/nonces/640641.txt",
    "640641"
)]
#[case(
    "src/tests/jobs/da_job/test_data/state_update/638353.txt",
    "src/tests/jobs/da_job/test_data/nonces/638353.txt",
    "638353"
)]
#[tokio::test]
async fn test_da_job_process_job_success(
    #[case] state_update_file: String,
    #[case] nonces_file: String,
    #[case] internal_id: String,
) {
    // Mocking DA client calls
    let mut da_client = MockDaClient::new();
    da_client.expect_publish_state_diff().with(always(), always()).returning(|_, _| Ok("Done".to_string()));
    da_client.expect_max_blob_per_txn().with().returning(|| 6);
    da_client.expect_max_bytes_per_blob().with().returning(|| 131072);

    let services = TestConfigBuilder::new()
        .configure_starknet_client(ConfigType::Actual)
        .configure_storage_client(ConfigType::Actual)
        .configure_da_client(da_client.into())
        .build()
        .await;
    let server = services.starknet_server.unwrap();

    let state_update = read_state_update_from_file(state_update_file.as_str()).expect("issue while reading");

    let state_update = serde_json::to_value(&state_update).unwrap();
    let response = json!({ "id": 1,"jsonrpc":"2.0","result": state_update });

    get_nonce_attached(&server, nonces_file.as_str());

    let state_update_mock = server.mock(|when, then| {
        when.path("/").body_includes("starknet_getStateUpdate");
        then.status(200).body(serde_json::to_vec(&response).unwrap());
    });

    // Create proper metadata structure
<<<<<<< HEAD
    let block_number = internal_id.parse::<u64>().unwrap_or(0);
=======
    let block_number = internal_id.parse::<u64>().unwrap();
>>>>>>> a99088a9
    let metadata = JobMetadata {
        common: CommonMetadata::default(),
        specific: JobSpecificMetadata::Da(DaMetadata {
            block_number,
            blob_data_path: Some(format!("{}/{}", block_number, BLOB_DATA_FILE_NAME)),
            tx_hash: None,
        }),
    };

    let response = DaJob
        .process_job(
            services.config,
            &mut JobItem {
                id: Uuid::default(),
                internal_id: internal_id.to_string(),
                job_type: JobType::DataSubmission,
                status: JobStatus::Created,
                external_id: ExternalId::String(internal_id.to_string().into_boxed_str()),
                metadata,
                version: 0,
                created_at: Utc::now().round_subsecs(0),
                updated_at: Utc::now().round_subsecs(0),
            },
        )
        .await;

    assert_matches!(response,
        Ok(msg) => {
            assert_eq!(msg, eyre!("Done").to_string());
        }
    );

    state_update_mock.assert();
}<|MERGE_RESOLUTION|>--- conflicted
+++ resolved
@@ -59,11 +59,7 @@
     let max_blob_per_txn = services.config.da_client().max_blob_per_txn().await;
 
     // Create proper metadata structure
-<<<<<<< HEAD
-    let block_number = internal_id.parse::<u64>().unwrap_or(0);
-=======
     let block_number = internal_id.parse::<u64>().unwrap();
->>>>>>> a99088a9
     let metadata = JobMetadata {
         common: CommonMetadata::default(),
         specific: JobSpecificMetadata::Da(DaMetadata {
@@ -137,11 +133,7 @@
     });
 
     // Create proper metadata structure
-<<<<<<< HEAD
-    let block_number = internal_id.parse::<u64>().unwrap_or(0);
-=======
     let block_number = internal_id.parse::<u64>().unwrap();
->>>>>>> a99088a9
     let metadata = JobMetadata {
         common: CommonMetadata::default(),
         specific: JobSpecificMetadata::Da(DaMetadata {
@@ -235,11 +227,7 @@
     });
 
     // Create proper metadata structure
-<<<<<<< HEAD
-    let block_number = internal_id.parse::<u64>().unwrap_or(0);
-=======
     let block_number = internal_id.parse::<u64>().unwrap();
->>>>>>> a99088a9
     let metadata = JobMetadata {
         common: CommonMetadata::default(),
         specific: JobSpecificMetadata::Da(DaMetadata {
