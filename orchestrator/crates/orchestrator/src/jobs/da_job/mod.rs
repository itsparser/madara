--- conflicted
+++ resolved
@@ -391,10 +391,6 @@
     Ok(blob_data)
 }
 
-<<<<<<< HEAD
-/// To store the blob data using the storage client with path <block_number>/blob_data.txt
-=======
->>>>>>> a99088a9
 async fn store_blob_data(blob_data: Vec<BigUint>, blob_data_path: &str, config: Arc<Config>) -> Result<(), JobError> {
     let storage_client = config.storage();
 
