use std::collections::HashMap;
use std::fs::File;
use std::io::Read;
use std::time::{Duration, Instant};

use aws_config::meta::region::RegionProviderChain;
use chrono::{SubsecRound, Utc};
use e2e_tests::anvil::AnvilSetup;
use e2e_tests::mock_server::MockResponseBodyType;
use e2e_tests::sharp::SharpClient;
use e2e_tests::starknet_client::StarknetClient;
use e2e_tests::utils::{get_mongo_db_client, read_state_update_from_file, vec_u8_to_hex_string};
use e2e_tests::{MongoDbServer, Orchestrator};
use mongodb::bson::doc;
use orchestrator::cli::database::DatabaseValidatedArgs;
use orchestrator::constants::{
    BLOB_DATA_FILE_NAME, CAIRO_PIE_FILE_NAME, PROGRAM_OUTPUT_FILE_NAME, SNOS_OUTPUT_FILE_NAME,
};
use orchestrator::data_storage::DataStorage;
use orchestrator::database::mongodb::MongoDBValidatedArgs;
use orchestrator::jobs::metadata::{
    CommonMetadata, DaMetadata, JobMetadata, JobSpecificMetadata, ProvingMetadata, SnosMetadata, StateUpdateMetadata,
};
use orchestrator::jobs::types::{ExternalId, JobItem, JobStatus, JobType};
use orchestrator::queue::job_queue::JobQueueMessage;
use orchestrator::queue::sqs::AWSSQSValidatedArgs;
use orchestrator::queue::QueueType;
use orchestrator_utils::env_utils::get_env_var_or_panic;
use rstest::rstest;
use serde::{Deserialize, Serialize};
use serde_json::json;
use starknet::core::types::{Felt, MaybePendingStateUpdate};
use url::Url;
use uuid::Uuid;

extern crate e2e_tests;

/// Expected DB state struct
#[derive(PartialEq, Debug)]
struct ExpectedDBState {
    internal_id: String,
    job_type: JobType,
    job_status: JobStatus,
    version: i32,
}

#[allow(dead_code)]
/// Initial setup for e2e tests
struct Setup {
    mongo_db_instance: MongoDbServer,
    starknet_client: StarknetClient,
    sharp_client: SharpClient,
    env_vector: HashMap<String, String>,
}

impl Setup {
    pub async fn new(l2_block_number: String) -> Self {
        let db_params = DatabaseValidatedArgs::MongoDB(MongoDBValidatedArgs {
            connection_url: Url::parse(&get_env_var_or_panic("MADARA_ORCHESTRATOR_MONGODB_CONNECTION_URL"))
                .expect("Invalid MongoDB connection URL"),
            database_name: get_env_var_or_panic("MADARA_ORCHESTRATOR_DATABASE_NAME"),
        });

        let DatabaseValidatedArgs::MongoDB(mongodb_params) = db_params;

        let mongo_db_instance = MongoDbServer::run(mongodb_params);
        println!("✅ Mongo DB setup completed");

        let starknet_client = StarknetClient::new();
        println!("✅ Starknet/Madara client setup completed");

        let sharp_client = SharpClient::new();
        println!("✅ Sharp client setup completed");

        let anvil_setup = AnvilSetup::new();
        let (starknet_core_contract_address, verifier_contract_address) = anvil_setup.deploy_contracts().await;
        println!("✅ Anvil setup completed");

        let mut env_vec: HashMap<String, String> = HashMap::new();

        let env_vars = dotenvy::vars();
        for (key, value) in env_vars {
            env_vec.insert(key, value);
        }

        env_vec
            .insert("MADARA_ORCHESTRATOR_MONGODB_CONNECTION_URL".to_string(), mongo_db_instance.endpoint().to_string());

        // Adding other values to the environment variables vector
        env_vec.insert("MADARA_ORCHESTRATOR_ETHEREUM_SETTLEMENT_RPC_URL".to_string(), anvil_setup.rpc_url.to_string());
        env_vec.insert("MADARA_ORCHESTRATOR_SHARP_URL".to_string(), sharp_client.url());

        // Adding impersonation for operator as our own address here.
        // As we are using test contracts thus we don't need any impersonation.
        // But that logic is being used in integration tests so to keep that. We
        // add this address here.
        // Anvil.addresses[0]
        env_vec.insert(
            "MADARA_ORCHESTRATOR_STARKNET_OPERATOR_ADDRESS".to_string(),
            "0xf39Fd6e51aad88F6F4ce6aB8827279cffFb92266".to_string(),
        );
        env_vec.insert(
            "MADARA_ORCHESTRATOR_GPS_VERIFIER_CONTRACT_ADDRESS".to_string(),
            verifier_contract_address.to_string(),
        );
        env_vec.insert(
            "MADARA_ORCHESTRATOR_L1_CORE_CONTRACT_ADDRESS".to_string(),
            starknet_core_contract_address.to_string(),
        );
        env_vec.insert("MADARA_ORCHESTRATOR_MAX_BLOCK_NO_TO_PROCESS".to_string(), l2_block_number);

        Self { mongo_db_instance, starknet_client, sharp_client, env_vector: env_vec }
    }

    pub fn mongo_db_instance(&self) -> &MongoDbServer {
        &self.mongo_db_instance
    }

    #[allow(dead_code)]
    pub fn starknet_client(&mut self) -> &mut StarknetClient {
        &mut self.starknet_client
    }

    pub fn sharp_client(&mut self) -> &mut SharpClient {
        &mut self.sharp_client
    }

    pub fn envs(&self) -> Vec<(String, String)> {
        self.env_vector.iter().map(|(k, v)| (k.clone(), v.clone())).collect()
    }
}

#[rstest]
#[case("66645".to_string())]
#[tokio::test]
async fn test_orchestrator_workflow(#[case] l2_block_number: String) {
    // Fetching the env vars from the test env file as these will be used in
    // setting up of the test and during orchestrator run too.

    use e2e_tests::node::OrchestratorMode;
    dotenvy::from_filename(".env.test").expect("Failed to load the .env file");

    let queue_params = AWSSQSValidatedArgs {
        queue_base_url: Url::parse(&get_env_var_or_panic("MADARA_ORCHESTRATOR_SQS_BASE_QUEUE_URL"))
            .expect("Invalid queue base URL"),
        sqs_prefix: get_env_var_or_panic("MADARA_ORCHESTRATOR_SQS_PREFIX"),
        sqs_suffix: get_env_var_or_panic("MADARA_ORCHESTRATOR_SQS_SUFFIX"),
    };

    let mut setup_config = Setup::new(l2_block_number.clone()).await;
    // Setup Cloud
    // Setup orchestrator cloud
    Orchestrator::new(OrchestratorMode::Setup, setup_config.envs());
    println!("✅ Orchestrator cloud setup completed");

    // Step 1 : SNOS job runs =========================================
    // Updates the job in the db
    let job_id = put_job_data_in_db_snos(setup_config.mongo_db_instance(), l2_block_number.clone()).await;
    put_snos_job_in_processing_queue(job_id, queue_params).await.unwrap();

    // Step 2: Proving Job ============================================
    // Mocking the endpoint
    mock_proving_job_endpoint_output(setup_config.sharp_client()).await;
    put_job_data_in_db_proving(setup_config.mongo_db_instance(), l2_block_number.clone()).await;

    // Step 3: DA job =================================================
    // Adding a mock da job so that worker does not create 60k+ jobs
    put_job_data_in_db_da(setup_config.mongo_db_instance(), l2_block_number.clone()).await;

    // Step 4: State Update job =======================================
    put_job_data_in_db_update_state(setup_config.mongo_db_instance(), l2_block_number.clone()).await;

    println!("✅ Orchestrator setup completed.");

    // Run orchestrator
    let mut orchestrator =
        Orchestrator::new(OrchestratorMode::Run, setup_config.envs()).expect("Failed to start orchestrator");
    orchestrator.wait_till_started().await;

    println!("✅ Orchestrator started");

    // Adding State checks in DB for validation of tests

    // Check 1 : After Proving Job state (15 mins. approx time)
    let expected_state_after_proving_job = ExpectedDBState {
        internal_id: l2_block_number.clone(),
        job_type: JobType::ProofCreation,
        job_status: JobStatus::Completed,
        version: 4,
    };
    let test_result = wait_for_db_state(
        Duration::from_secs(900),
        l2_block_number.clone(),
        setup_config.mongo_db_instance(),
        expected_state_after_proving_job,
    )
    .await;
    assert!(test_result.is_ok(), "After Proving Job state DB state assertion failed.");

    // Check 2 : After DA Job state (5 mins. approx time)
    let expected_state_after_da_job = ExpectedDBState {
        internal_id: l2_block_number.clone(),
        job_type: JobType::DataSubmission,
        job_status: JobStatus::Completed,
        version: 4,
    };
    let test_result = wait_for_db_state(
        Duration::from_secs(300),
        l2_block_number.clone(),
        setup_config.mongo_db_instance(),
        expected_state_after_da_job,
    )
    .await;
    assert!(test_result.is_ok(), "After DA Job state DB state assertion failed.");

    // Check 3 : After Update State Job state (5 mins. approx time)
    let expected_state_after_da_job = ExpectedDBState {
        internal_id: l2_block_number.clone(),
        job_type: JobType::StateTransition,
        job_status: JobStatus::Completed,
        version: 4,
    };
    let test_result = wait_for_db_state(
        Duration::from_secs(300),
        l2_block_number,
        setup_config.mongo_db_instance(),
        expected_state_after_da_job,
    )
    .await;
    assert!(test_result.is_ok(), "After Update State Job state DB state assertion failed.");
}

/// Function to check db for expected state continuously
async fn wait_for_db_state(
    timeout: Duration,
    l2_block_for_testing: String,
    mongo_db_server: &MongoDbServer,
    expected_db_state: ExpectedDBState,
) -> Result<(), String> {
    let start = Instant::now();

    while start.elapsed() < timeout {
        let db_state =
            get_database_state(mongo_db_server, l2_block_for_testing.clone(), expected_db_state.job_type.clone())
                .await
                .unwrap();

        if db_state.is_some() && db_state.unwrap() == expected_db_state {
            return Ok(());
        }
        tokio::time::sleep(Duration::from_millis(100)).await;
    }

    Err(format!("Timed out waiting for expected state: {:?}", expected_db_state))
}

/// Fetch the job from database
async fn get_database_state(
    mongo_db_server: &MongoDbServer,
    l2_block_for_testing: String,
    job_type: JobType,
) -> color_eyre::Result<Option<ExpectedDBState>> {
    let mongo_db_client = get_mongo_db_client(mongo_db_server).await;
    let collection = mongo_db_client.database("orchestrator").collection::<JobItem>("jobs");
    let filter = doc! { "internal_id": l2_block_for_testing, "job_type" : mongodb::bson::to_bson(&job_type)? };
    let job = collection.find_one(filter, None).await.unwrap();
    match job {
        Some(job) => Ok(Some(ExpectedDBState {
            internal_id: job.internal_id,
            job_type: job.job_type,
            job_status: job.status,
            version: job.version,
        })),
        None => Ok(None),
    }
}

// ======================================
// Util functions
// ======================================

/// Puts after SNOS job state into the database
pub async fn put_job_data_in_db_snos(mongo_db: &MongoDbServer, l2_block_number: String) -> Uuid {
    // Create the SNOS-specific metadata
    let snos_metadata = SnosMetadata {
        block_number: l2_block_number.parse().expect("Invalid block number"),
        full_output: false,
        cairo_pie_path: Some(format!("{}/{}", l2_block_number.clone(), CAIRO_PIE_FILE_NAME)),
        snos_output_path: Some(format!("{}/{}", l2_block_number.clone(), SNOS_OUTPUT_FILE_NAME)),
        program_output_path: Some(format!("{}/{}", l2_block_number.clone(), PROGRAM_OUTPUT_FILE_NAME)),
        snos_fact: None,
<<<<<<< HEAD
=======
        snos_n_steps: None,
>>>>>>> 2c88da11
    };

    // Create the common metadata with default values
    let common_metadata = CommonMetadata::default();

    // Combine into JobMetadata
    let metadata = JobMetadata { common: common_metadata, specific: JobSpecificMetadata::Snos(snos_metadata) };

    let job_item = JobItem {
        id: Uuid::new_v4(),
        internal_id: l2_block_number.clone(),
        job_type: JobType::SnosRun,
        status: JobStatus::Created,
        external_id: ExternalId::Number(0),
        metadata,
        version: 0,
        created_at: Utc::now().round_subsecs(0),
        updated_at: Utc::now().round_subsecs(0),
    };

    let mongo_db_client = get_mongo_db_client(mongo_db).await;
    mongo_db_client.database("orchestrator").drop(None).await.unwrap();
    mongo_db_client.database("orchestrator").collection("jobs").insert_one(job_item.clone(), None).await.unwrap();

    job_item.id
}

/// Adding SNOS job in JOB_PROCESSING_QUEUE so that the job is triggered
/// as soon as it is picked up by orchestrator
pub async fn put_snos_job_in_processing_queue(id: Uuid, queue_params: AWSSQSValidatedArgs) -> color_eyre::Result<()> {
    let message = JobQueueMessage { id };
    put_message_in_queue(
        message,
        format!(
            "{}/{}_{}_{}",
            queue_params.queue_base_url,
            queue_params.sqs_prefix,
            QueueType::SnosJobProcessing,
            queue_params.sqs_suffix
        ),
    )
    .await?;
    Ok(())
}

pub async fn put_message_in_queue(message: JobQueueMessage, queue_url: String) -> color_eyre::Result<()> {
    let region_provider = RegionProviderChain::default_provider().or_else("us-east-1");
    let config = aws_config::from_env().region(region_provider).load().await;
    let client = aws_sdk_sqs::Client::new(&config);

    let rsp = client.send_message().queue_url(queue_url).message_body(serde_json::to_string(&message)?).send().await?;

    println!("✅ Successfully sent message with ID: {:?}", rsp.message_id());

    Ok(())
}

/// Mocks the endpoint for sharp client
pub async fn mock_proving_job_endpoint_output(sharp_client: &mut SharpClient) {
    // Add job response,
    let add_job_response = json!(
        {
            "code" : "JOB_RECEIVED_SUCCESSFULLY"
        }
    );
    sharp_client.add_mock_on_endpoint(
        "/add_job",
        vec!["".to_string()],
        Some(200),
        MockResponseBodyType::Json(add_job_response),
    );

    // Getting job response
    let get_job_response = json!(
        {
                "status": "ONCHAIN",
                "validation_done": true
        }
    );
    sharp_client.add_mock_on_endpoint(
        "/get_status",
        vec!["".to_string()],
        Some(200),
        MockResponseBodyType::Json(get_job_response),
    );
}

/// Puts after SNOS job state into the database
pub async fn put_job_data_in_db_da(mongo_db: &MongoDbServer, l2_block_number: String) {
    // Create the DA-specific metadata
    let da_metadata = DaMetadata {
        block_number: l2_block_number.parse::<u64>().unwrap() - 1,
        blob_data_path: Some(format!("{}/{}", l2_block_number.clone(), BLOB_DATA_FILE_NAME)),
        tx_hash: None,
    };

    // Create the common metadata with default values
    let common_metadata = CommonMetadata::default();

    // Combine into JobMetadata
    let metadata = JobMetadata { common: common_metadata, specific: JobSpecificMetadata::Da(da_metadata) };

    let job_item = JobItem {
        id: Uuid::new_v4(),
        internal_id: (l2_block_number.parse::<u32>().unwrap() - 1).to_string(),
        job_type: JobType::DataSubmission,
        status: JobStatus::Completed,
        external_id: ExternalId::Number(0),
        metadata,
        version: 0,
        created_at: Utc::now().round_subsecs(0),
        updated_at: Utc::now().round_subsecs(0),
    };

    let mongo_db_client = get_mongo_db_client(mongo_db).await;
    mongo_db_client.database("orchestrator").collection("jobs").insert_one(job_item, None).await.unwrap();
}

/// Mocks the starknet get nonce call (happens in da client for ethereum)
pub async fn mock_starknet_get_nonce(starknet_client: &mut StarknetClient, l2_block_number: String) {
    let mut file = File::open(format!("artifacts/nonces_{}.json", l2_block_number)).unwrap();
    let mut contents = String::new();
    file.read_to_string(&mut contents).unwrap();

    #[derive(Deserialize, Debug, Serialize)]
    struct NonceAddress {
        nonce: String,
        address: String,
    }

    // Parse the JSON string into a HashMap
    let vec: Vec<NonceAddress> = serde_json::from_str(&contents).unwrap();

    for ele in vec {
        let address = Felt::from_dec_str(&ele.address).expect("Failed to convert to felt");
        let hex_field_element = vec_u8_to_hex_string(&address.to_bytes_be());

        let response = json!({ "id": 640641,"jsonrpc":"2.0","result": ele.nonce });
        starknet_client.add_mock_on_endpoint(
            "/",
            vec!["starknet_getNonce".to_string(), hex_field_element],
            Some(200),
            MockResponseBodyType::Json(response),
        );
    }
}

/// Mocks the starknet get state update call (happens in da client for ethereum)
pub async fn mock_starknet_get_state_update(starknet_client: &mut StarknetClient, l2_block_number: String) {
    let state_update = read_state_update_from_file(&format!("artifacts/get_state_update_{}.json", l2_block_number))
        .expect("issue while reading");

    let state_update = MaybePendingStateUpdate::Update(state_update);
    let state_update = serde_json::to_value(state_update).unwrap();
    let response = json!({ "id": 640641,"jsonrpc":"2.0","result": state_update });

    starknet_client.add_mock_on_endpoint(
        "/",
        vec!["starknet_getStateUpdate".to_string()],
        Some(200),
        MockResponseBodyType::Json(response),
    );
}

/// Mocks the starknet get state update call (happens in da client for ethereum)
pub async fn mock_starknet_get_latest_block(starknet_client: &mut StarknetClient, l2_block_number: String) {
    starknet_client.add_mock_on_endpoint(
        "/",
        vec!["starknet_blockNumber".to_string()],
        Some(200),
        MockResponseBodyType::Json(json!({
                "id": 640641,"jsonrpc":"2.0","result": l2_block_number.parse::<u64>().unwrap()
        })),
    );
}

/// Puts after SNOS job state into the database
pub async fn put_job_data_in_db_update_state(mongo_db: &MongoDbServer, l2_block_number: String) {
    let block_number = l2_block_number.parse::<u64>().unwrap() - 1;

    // Create the StateUpdate-specific metadata
    let state_update_metadata = StateUpdateMetadata {
        blocks_to_settle: vec![block_number],
        snos_output_paths: vec![format!("{}/{}", block_number, SNOS_OUTPUT_FILE_NAME)],
        program_output_paths: vec![format!("{}/{}", block_number, PROGRAM_OUTPUT_FILE_NAME)],
        blob_data_paths: vec![format!("{}/{}", block_number, BLOB_DATA_FILE_NAME)],
        last_failed_block_no: None,
        tx_hashes: Vec::new(),
    };

    // Create the common metadata with default values
    let common_metadata = CommonMetadata::default();

    // Combine into JobMetadata
    let metadata =
        JobMetadata { common: common_metadata, specific: JobSpecificMetadata::StateUpdate(state_update_metadata) };

    let job_item = JobItem {
        id: Uuid::new_v4(),
        internal_id: block_number.to_string(),
        job_type: JobType::StateTransition,
        status: JobStatus::Completed,
        external_id: ExternalId::Number(0),
        metadata,
        version: 0,
        created_at: Utc::now().round_subsecs(0),
        updated_at: Utc::now().round_subsecs(0),
    };

    let mongo_db_client = get_mongo_db_client(mongo_db).await;
    mongo_db_client.database("orchestrator").collection("jobs").insert_one(job_item, None).await.unwrap();
}

/// Puts after SNOS job state into the database
pub async fn put_job_data_in_db_proving(mongo_db: &MongoDbServer, l2_block_number: String) {
    let block_number = l2_block_number.parse::<u64>().unwrap() - 1;

    // Create the Proving-specific metadata
<<<<<<< HEAD
    let proving_metadata =
        ProvingMetadata { block_number, input_path: None, ensure_on_chain_registration: None, download_proof: None };

    // Create the common metadata with default values
=======
    let proving_metadata = ProvingMetadata { block_number, ..Default::default() };
>>>>>>> 2c88da11
    let common_metadata = CommonMetadata::default();

    // Combine into JobMetadata
    let metadata = JobMetadata { common: common_metadata, specific: JobSpecificMetadata::Proving(proving_metadata) };

    let job_item = JobItem {
        id: Uuid::new_v4(),
        internal_id: block_number.to_string(),
        job_type: JobType::ProofCreation,
        status: JobStatus::Completed,
        external_id: ExternalId::Number(0),
        metadata,
        version: 0,
        created_at: Utc::now().round_subsecs(0),
        updated_at: Utc::now().round_subsecs(0),
    };

    let mongo_db_client = get_mongo_db_client(mongo_db).await;
    mongo_db_client.database("orchestrator").collection("jobs").insert_one(job_item, None).await.unwrap();
}

// ======================================
// Tests specific functions
// ======================================

/// To set up s3 files needed for e2e test (test_orchestrator_workflow)
#[allow(clippy::borrowed_box)]
pub async fn setup_s3(s3_client: &Box<dyn DataStorage + Send + Sync>) -> color_eyre::Result<()> {
    s3_client.create_bucket(&get_env_var_or_panic("MADARA_ORCHESTRATOR_AWS_S3_BUCKET_NAME")).await.unwrap();
    Ok(())
}<|MERGE_RESOLUTION|>--- conflicted
+++ resolved
@@ -289,10 +289,7 @@
         snos_output_path: Some(format!("{}/{}", l2_block_number.clone(), SNOS_OUTPUT_FILE_NAME)),
         program_output_path: Some(format!("{}/{}", l2_block_number.clone(), PROGRAM_OUTPUT_FILE_NAME)),
         snos_fact: None,
-<<<<<<< HEAD
-=======
         snos_n_steps: None,
->>>>>>> 2c88da11
     };
 
     // Create the common metadata with default values
@@ -511,14 +508,7 @@
     let block_number = l2_block_number.parse::<u64>().unwrap() - 1;
 
     // Create the Proving-specific metadata
-<<<<<<< HEAD
-    let proving_metadata =
-        ProvingMetadata { block_number, input_path: None, ensure_on_chain_registration: None, download_proof: None };
-
-    // Create the common metadata with default values
-=======
     let proving_metadata = ProvingMetadata { block_number, ..Default::default() };
->>>>>>> 2c88da11
     let common_metadata = CommonMetadata::default();
 
     // Combine into JobMetadata
