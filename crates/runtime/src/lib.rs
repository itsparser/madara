//! L2 validity rollup, settling on Ethereum or as a L3 application-specific rollup, settling on
//! public Starknet L2.
//! For now this is the same because we don't support yet validity proofs and state updates to
//! another layer.
#![cfg_attr(not(feature = "std"), no_std)]
// `construct_runtime!` does a lot of recursion and requires us to increase the limit to 256.
#![recursion_limit = "256"]

// Make the WASM binary available.
#[cfg(feature = "std")]
include!(concat!(env!("OUT_DIR"), "/wasm_binary.rs"));

/// Runtime modules.
mod config;
pub mod opaque;
mod pallets;
mod runtime_tests;
mod types;

use blockifier::execution::contract_class::ContractClass;
pub use config::*;
pub use frame_support::traits::{ConstU128, ConstU32, ConstU64, ConstU8, KeyOwnerProofSystem, Randomness, StorageInfo};
pub use frame_support::weights::constants::{
    BlockExecutionWeight, ExtrinsicBaseWeight, RocksDbWeight, WEIGHT_REF_TIME_PER_SECOND,
};
pub use frame_support::weights::{IdentityFee, Weight};
pub use frame_support::{construct_runtime, parameter_types, StorageValue};
pub use frame_system::Call as SystemCall;
use frame_system::{EventRecord, Phase};
use mp_felt::Felt252Wrapper;
use mp_transactions::compute_hash::ComputeTransactionHash;
use mp_transactions::{Transaction, TxType, UserTransaction};
use pallet_grandpa::{fg_primitives, AuthorityId as GrandpaId, AuthorityList as GrandpaAuthorityList};
/// Import the StarkNet pallet.
pub use pallet_starknet;
use pallet_starknet::pallet::Error as PalletError;
use pallet_starknet::runtime_api::StarknetTransactionExecutionError;
use pallet_starknet::Call::{consume_l1_message, declare, deploy_account, invoke};
use pallet_starknet::{Config, Event};
pub use pallet_timestamp::Call as TimestampCall;
use sp_api::impl_runtime_apis;
use sp_consensus_aura::sr25519::AuthorityId as AuraId;
use sp_core::crypto::KeyTypeId;
use sp_core::OpaqueMetadata;
use sp_runtime::traits::{BlakeTwo256, Block as BlockT, NumberFor};
use sp_runtime::transaction_validity::{TransactionSource, TransactionValidity};
#[cfg(any(feature = "std", test))]
pub use sp_runtime::BuildStorage;
use sp_runtime::{generic, ApplyExtrinsicResult, DispatchError};
pub use sp_runtime::{Perbill, Permill};
use sp_std::prelude::*;
use sp_version::RuntimeVersion;
use starknet_api::api_core::{ClassHash, ContractAddress, EntryPointSelector, Nonce};
use starknet_api::hash::StarkFelt;
use starknet_api::state::StorageKey;
use starknet_api::transaction::{Calldata, Event as StarknetEvent, TransactionHash};
/// Import the types.
pub use types::*;

// Create the runtime by composing the FRAME pallets that were previously configured.
construct_runtime!(
    pub struct Runtime
    where
        Block = Block,
        NodeBlock = opaque::Block,
        UncheckedExtrinsic = UncheckedExtrinsic,
    {
        System: frame_system,
        Timestamp: pallet_timestamp,
        Aura: pallet_aura,
        Grandpa: pallet_grandpa,
        // Include Starknet pallet.
        Starknet: pallet_starknet,
    }
);

/// The address format for describing accounts.
pub type Address = sp_runtime::MultiAddress<AccountId, ()>;
/// Block header type as expected by this runtime.
pub type Header = generic::Header<BlockNumber, BlakeTwo256>;
/// Block type as expected by this runtime.
pub type Block = generic::Block<Header, UncheckedExtrinsic>;

/// The SignedExtension to the basic transaction logic.
pub type SignedExtra = (
    frame_system::CheckNonZeroSender<Runtime>,
    frame_system::CheckSpecVersion<Runtime>,
    frame_system::CheckTxVersion<Runtime>,
    frame_system::CheckGenesis<Runtime>,
    frame_system::CheckEra<Runtime>,
    frame_system::CheckNonce<Runtime>,
    frame_system::CheckWeight<Runtime>,
);
/// Unchecked extrinsic type as expected by this runtime.
pub type UncheckedExtrinsic = generic::UncheckedExtrinsic<Address, RuntimeCall, Signature, SignedExtra>;
/// The payload being signed in transactions.
pub type SignedPayload = generic::SignedPayload<RuntimeCall, SignedExtra>;
/// Executive: handles dispatch to the various modules.
pub type Executive =
    frame_executive::Executive<Runtime, Block, frame_system::ChainContext<Runtime>, Runtime, AllPalletsWithSystem>;

#[cfg(feature = "runtime-benchmarks")]
#[macro_use]
extern crate frame_benchmarking;

#[cfg(feature = "runtime-benchmarks")]
mod benches {
    define_benchmarks!(
        [frame_benchmarking, BaselineBench::<Runtime>]
        [frame_system, SystemBench::<Runtime>]
        [pallet_balances, Balances]
        [pallet_timestamp, Timestamp]
    );
}

impl_runtime_apis! {
    impl sp_api::Core<Block> for Runtime {
        fn version() -> RuntimeVersion {
            VERSION
        }

        fn execute_block(block: Block) {
            Executive::execute_block(block);
        }

        fn initialize_block(header: &<Block as BlockT>::Header) {
            Executive::initialize_block(header)
        }
    }

    impl sp_api::Metadata<Block> for Runtime {
        fn metadata() -> OpaqueMetadata {
            OpaqueMetadata::new(Runtime::metadata().into())
        }

        fn metadata_at_version(version: u32) -> Option<OpaqueMetadata> {
            Runtime::metadata_at_version(version)
        }

        fn metadata_versions() -> sp_std::vec::Vec<u32> {
            Runtime::metadata_versions()
        }
    }

    impl sp_block_builder::BlockBuilder<Block> for Runtime {
        fn apply_extrinsic(extrinsic: <Block as BlockT>::Extrinsic) -> ApplyExtrinsicResult {
            Executive::apply_extrinsic(extrinsic)
        }

        fn finalize_block() -> <Block as BlockT>::Header {
            Executive::finalize_block()
        }

        fn inherent_extrinsics(data: sp_inherents::InherentData) -> Vec<<Block as BlockT>::Extrinsic> {
            data.create_extrinsics()
        }

        fn check_inherents(
            block: Block,
            data: sp_inherents::InherentData,
        ) -> sp_inherents::CheckInherentsResult {
            data.check_extrinsics(&block)
        }
    }

    impl sp_transaction_pool::runtime_api::TaggedTransactionQueue<Block> for Runtime {
        fn validate_transaction(
            source: TransactionSource,
            tx: <Block as BlockT>::Extrinsic,
            block_hash: <Block as BlockT>::Hash,
        ) -> TransactionValidity {
            Executive::validate_transaction(source, tx, block_hash)
        }
    }

    impl sp_offchain::OffchainWorkerApi<Block> for Runtime {
        fn offchain_worker(header: &<Block as BlockT>::Header) {
            Executive::offchain_worker(header)
        }
    }

    impl sp_consensus_aura::AuraApi<Block, AuraId> for Runtime {
        fn slot_duration() -> sp_consensus_aura::SlotDuration {
            sp_consensus_aura::SlotDuration::from_millis(Aura::slot_duration())
        }

        fn authorities() -> Vec<AuraId> {
            Aura::authorities().into_inner()
        }
    }

    impl sp_session::SessionKeys<Block> for Runtime {
        fn generate_session_keys(seed: Option<Vec<u8>>) -> Vec<u8> {
            opaque::SessionKeys::generate(seed)
        }

        fn decode_session_keys(
            encoded: Vec<u8>,
        ) -> Option<Vec<(Vec<u8>, KeyTypeId)>> {
            opaque::SessionKeys::decode_into_raw_public_keys(&encoded)
        }
    }

    impl fg_primitives::GrandpaApi<Block> for Runtime {
        fn grandpa_authorities() -> GrandpaAuthorityList {
            Grandpa::grandpa_authorities()
        }

        fn current_set_id() -> fg_primitives::SetId {
            Grandpa::current_set_id()
        }

        fn submit_report_equivocation_unsigned_extrinsic(
            _equivocation_proof: fg_primitives::EquivocationProof<
                <Block as BlockT>::Hash,
                NumberFor<Block>,
            >,
            _key_owner_proof: fg_primitives::OpaqueKeyOwnershipProof,
        ) -> Option<()> {
            None
        }

        fn generate_key_ownership_proof(
            _set_id: fg_primitives::SetId,
            _authority_id: GrandpaId,
        ) -> Option<fg_primitives::OpaqueKeyOwnershipProof> {
            // NOTE: this is the only implementation possible since we've
            // defined our key owner proof type as a bottom type (i.e. a type
            // with no values).
            None
        }
    }

    impl frame_system_rpc_runtime_api::AccountNonceApi<Block, AccountId, Index> for Runtime {
        fn account_nonce(account: AccountId) -> Index {
            System::account_nonce(account)
        }
    }

    impl pallet_starknet::runtime_api::StarknetRuntimeApi<Block> for Runtime {

        fn get_storage_at(address: ContractAddress, key: StorageKey) -> Result<StarkFelt, DispatchError> {
            Starknet::get_storage_at(address, key)
        }

        fn call(address: ContractAddress, function_selector: EntryPointSelector, calldata: Calldata) -> Result<Vec<Felt252Wrapper>, DispatchError> {
            Starknet::call_contract(address, function_selector, calldata)
        }

        fn nonce(address: ContractAddress) -> Nonce{
            Starknet::nonce(address)
        }

        fn contract_class_hash_by_address(address: ContractAddress) -> ClassHash {
            Starknet::contract_class_hash_by_address(address)
        }

        fn contract_class_by_class_hash(class_hash: ClassHash) -> Option<ContractClass> {
            Starknet::contract_class_by_class_hash(class_hash)
        }

        fn chain_id() -> Felt252Wrapper {
            Starknet::chain_id()
        }

        fn estimate_fee(transaction: UserTransaction) -> Result<(u64, u64), DispatchError> {
            Starknet::estimate_fee(transaction)
        }

        fn get_starknet_events_and_their_associated_tx_hash(block_extrinsics: Vec<<Block as BlockT>::Extrinsic>, chain_id: Felt252Wrapper) -> Vec<(Felt252Wrapper, StarknetEvent)> {
            System::read_events_no_consensus().filter_map(|event_record| {
                let (phase, event) = match *event_record {
                    EventRecord { event: RuntimeEvent::Starknet(Event::StarknetEvent(event)), phase, .. } => (phase, event),
                    _ => return None,
                };

                let index = match phase {
                    Phase::ApplyExtrinsic(idx) => {idx},
                    _ => return None

                };
                let extrinsic = &block_extrinsics[index as usize];
                let tx_hash = match &extrinsic.function {
                    RuntimeCall::Starknet( invoke { transaction }) => transaction.compute_hash::<<Runtime as Config>::SystemHash>(chain_id, false),
                    RuntimeCall::Starknet( declare { transaction, .. }) => transaction.compute_hash::<<Runtime as Config>::SystemHash>(chain_id, false),
                    RuntimeCall::Starknet( deploy_account { transaction }) => transaction.compute_hash::<<Runtime as Config>::SystemHash>(chain_id, false),
                    RuntimeCall::Starknet( consume_l1_message { transaction, .. }) => transaction.compute_hash::<<Runtime as Config>::SystemHash>(chain_id, false),
                    _ => return None,
                };

                Some((tx_hash, event))
            }).collect()
        }

        fn extrinsic_filter(xts: Vec<<Block as BlockT>::Extrinsic>) -> Vec<Transaction> {
            xts.into_iter().filter_map(|xt| match xt.function {
                RuntimeCall::Starknet( invoke { transaction }) => Some(Transaction::Invoke(transaction)),
                RuntimeCall::Starknet( declare { transaction, .. }) => Some(Transaction::Declare(transaction)),
                RuntimeCall::Starknet( deploy_account { transaction }) => Some(Transaction::DeployAccount(transaction)),
                RuntimeCall::Starknet( consume_l1_message { transaction, .. }) => Some(Transaction::L1Handler(transaction)),
                _ => None
            }).collect::<Vec<Transaction>>()
        }

        fn get_events_for_tx_hash(extrinsics: Vec<<Block as BlockT>::Extrinsic>, chain_id: Felt252Wrapper, tx_hash: Felt252Wrapper) -> Option<(TxType, Vec<StarknetEvent>)> {
            // Find our tx and it's index
            let (tx_index, tx) =  extrinsics.into_iter().enumerate().find(|(_, xt)| {
                let computed_tx_hash = match &xt.function {
                    RuntimeCall::Starknet( invoke { transaction }) => transaction.compute_hash::<<Runtime as Config>::SystemHash>(chain_id, false),
                    RuntimeCall::Starknet( declare { transaction, .. }) => transaction.compute_hash::<<Runtime as Config>::SystemHash>(chain_id, false),
                    RuntimeCall::Starknet( deploy_account { transaction }) => transaction.compute_hash::<<Runtime as Config>::SystemHash>(chain_id, false),
                    RuntimeCall::Starknet( consume_l1_message { transaction, .. }) => transaction.compute_hash::<<Runtime as Config>::SystemHash>(chain_id, false),
                    _ => return false
                };

                computed_tx_hash == tx_hash
            })?;

            // Compute it's tx type
            let tx_type = match tx.function {
                RuntimeCall::Starknet( invoke { .. }) => TxType::Invoke,
                RuntimeCall::Starknet( declare { .. }) => TxType::Declare,
                RuntimeCall::Starknet( deploy_account { .. }) => TxType::DeployAccount,
                RuntimeCall::Starknet( consume_l1_message { .. }) => TxType::L1Handler,
                _ => panic!("The previous match made sure that at this point tx is one of those starknet calls"),
            };


            // Skip all the events that are not related to our tx
            let event_iter = System::read_events_no_consensus().filter_map(|event| {
                match *event {
                    EventRecord { event: RuntimeEvent::Starknet(Event::StarknetEvent(event)), phase, .. } => Some((phase, event)),
                    _ => None,
                }
            }).skip_while(|(phase, _)| {
                let index = match phase {
                    Phase::ApplyExtrinsic(idx) => *idx,
                    _ => return true
                };

                tx_index as u32 != index
             });

            // Collect all the events related to our tx
            // Event from the same transaction are stored one after another
            // so we can use take_while rather and early exit rather than filtering
            let events = event_iter.take_while(|(phase, _)| {
                let index = match phase {
                    Phase::ApplyExtrinsic(idx) => *idx,
                    _ => panic!("The previous iteration made sure at this point phase is of ApplyExtrinsic variant"),
                };

                tx_index as u32 == index
            }).map(|(_, event)| event).collect();

            Some((tx_type, events))
        }

        fn get_tx_execution_outcome(tx_hash: TransactionHash) -> Option<Vec<u8>> {
           Starknet::tx_revert_error(tx_hash).map(|s| s.into_bytes())
        }
    }

    impl pallet_starknet::runtime_api::ConvertTransactionRuntimeApi<Block> for Runtime {
<<<<<<< HEAD
        fn convert_transaction(transaction: Transaction, tx_type: TxType) -> Result<UncheckedExtrinsic, DispatchError> {
            let call = match tx_type {
                TxType::DeployAccount => {
                    let tx = DeployAccountTransaction::try_from(transaction).map_err(|_| DispatchError::Other("failed to convert transaction to DeployAccountTransaction"))?;
                    pallet_starknet::Call::deploy_account{transaction: tx}
                },
                TxType::Deploy => {
                    let tx = DeployAccountTransaction::try_from(transaction).map_err(|_| DispatchError::Other("failed to convert transaction to DeployAccountTransaction"))?;
                    pallet_starknet::Call::deploy_account{transaction: tx}
                },
                TxType::Invoke => {
                    let tx = InvokeTransaction::try_from(transaction).map_err(|_| DispatchError::Other("failed to convert transaction to InvokeTransaction"))?;
                    pallet_starknet::Call::invoke{transaction: tx}
                },
                TxType::Declare => {
                    let tx = DeclareTransaction::try_from(transaction).map_err(|_| DispatchError::Other("failed to convert transaction to DeclareTransaction"))?;
                    pallet_starknet::Call::declare{transaction: tx}
                },
                TxType::L1Handler => {
                    pallet_starknet::Call::consume_l1_message{transaction}
=======
        fn convert_transaction(transaction: UserTransaction) -> Result<UncheckedExtrinsic, DispatchError> {
            let call = match transaction {
                UserTransaction::Declare(tx, contract_class) => {
                    pallet_starknet::Call::declare { transaction: tx, contract_class  }
                }
                UserTransaction::DeployAccount(tx) => {
                    pallet_starknet::Call::deploy_account { transaction: tx  }
                }
                UserTransaction::Invoke(tx) => {
                    pallet_starknet::Call::invoke { transaction: tx  }
>>>>>>> fa9bf112
                }
            };

            Ok(UncheckedExtrinsic::new_unsigned(call.into()))
        }

        fn convert_error(error: DispatchError) -> StarknetTransactionExecutionError {
            if error == PalletError::<Runtime>::ContractNotFound.into() {
                return StarknetTransactionExecutionError::ContractNotFound;
            }
            if error == PalletError::<Runtime>::ClassHashAlreadyDeclared.into() {
                return StarknetTransactionExecutionError::ClassAlreadyDeclared;
            }
            if error == PalletError::<Runtime>::ContractClassHashUnknown.into() {
                return StarknetTransactionExecutionError::ClassHashNotFound;
            }
            if error == PalletError::<Runtime>::InvalidContractClass.into() {
                return StarknetTransactionExecutionError::InvalidContractClass;
            }

            StarknetTransactionExecutionError::ContractError
        }
    }

    #[cfg(feature = "runtime-benchmarks")]
    impl frame_benchmarking::Benchmark<Block> for Runtime {
        fn benchmark_metadata(extra: bool) -> (
            Vec<frame_benchmarking::BenchmarkList>,
            Vec<frame_support::traits::StorageInfo>,
        ) {
            use frame_benchmarking::{baseline, Benchmarking, BenchmarkList};
            use frame_support::traits::StorageInfoTrait;
            use frame_system_benchmarking::Pallet as SystemBench;
            use baseline::Pallet as BaselineBench;

            let mut list = Vec::<BenchmarkList>::new();
            list_benchmarks!(list, extra);

            let storage_info = AllPalletsWithSystem::storage_info();

            (list, storage_info)
        }

        fn dispatch_benchmark(
            config: frame_benchmarking::BenchmarkConfig
        ) -> Result<Vec<frame_benchmarking::BenchmarkBatch>, sp_runtime::RuntimeString> {
            use frame_benchmarking::{baseline, Benchmarking, BenchmarkBatch, TrackedStorageKey};

            use frame_system_benchmarking::Pallet as SystemBench;
            use baseline::Pallet as BaselineBench;

            impl frame_system_benchmarking::Config for Runtime {}
            impl baseline::Config for Runtime {}

            use frame_support::traits::WhitelistedStorageKeys;
            let whitelist: Vec<TrackedStorageKey> = AllPalletsWithSystem::whitelisted_storage_keys();

            let mut batches = Vec::<BenchmarkBatch>::new();
            let params = (&config, &whitelist);
            add_benchmarks!(params, batches);

            Ok(batches)
        }
    }

    #[cfg(feature = "try-runtime")]
    impl frame_try_runtime::TryRuntime<Block> for Runtime {
        fn on_runtime_upgrade() -> (Weight, Weight) {
            // NOTE: intentional unwrap: we don't want to propagate the error backwards, and want to
            // have a backtrace here. If any of the pre/post migration checks fail, we shall stop
            // right here and right now.
            let weight = Executive::try_runtime_upgrade().unwrap();
            (weight, BlockWeights::get().max_block)
        }

        fn execute_block(
            block: Block,
            state_root_check: bool,
            select: frame_try_runtime::TryStateSelect
        ) -> Weight {
            // NOTE: intentional unwrap: we don't want to propagate the error backwards, and want to
            // have a backtrace here.
            Executive::try_execute_block(block, state_root_check, select).expect("execute-block failed")
        }
    }
}<|MERGE_RESOLUTION|>--- conflicted
+++ resolved
@@ -362,28 +362,6 @@
     }
 
     impl pallet_starknet::runtime_api::ConvertTransactionRuntimeApi<Block> for Runtime {
-<<<<<<< HEAD
-        fn convert_transaction(transaction: Transaction, tx_type: TxType) -> Result<UncheckedExtrinsic, DispatchError> {
-            let call = match tx_type {
-                TxType::DeployAccount => {
-                    let tx = DeployAccountTransaction::try_from(transaction).map_err(|_| DispatchError::Other("failed to convert transaction to DeployAccountTransaction"))?;
-                    pallet_starknet::Call::deploy_account{transaction: tx}
-                },
-                TxType::Deploy => {
-                    let tx = DeployAccountTransaction::try_from(transaction).map_err(|_| DispatchError::Other("failed to convert transaction to DeployAccountTransaction"))?;
-                    pallet_starknet::Call::deploy_account{transaction: tx}
-                },
-                TxType::Invoke => {
-                    let tx = InvokeTransaction::try_from(transaction).map_err(|_| DispatchError::Other("failed to convert transaction to InvokeTransaction"))?;
-                    pallet_starknet::Call::invoke{transaction: tx}
-                },
-                TxType::Declare => {
-                    let tx = DeclareTransaction::try_from(transaction).map_err(|_| DispatchError::Other("failed to convert transaction to DeclareTransaction"))?;
-                    pallet_starknet::Call::declare{transaction: tx}
-                },
-                TxType::L1Handler => {
-                    pallet_starknet::Call::consume_l1_message{transaction}
-=======
         fn convert_transaction(transaction: UserTransaction) -> Result<UncheckedExtrinsic, DispatchError> {
             let call = match transaction {
                 UserTransaction::Declare(tx, contract_class) => {
@@ -394,7 +372,6 @@
                 }
                 UserTransaction::Invoke(tx) => {
                     pallet_starknet::Call::invoke { transaction: tx  }
->>>>>>> fa9bf112
                 }
             };
 
