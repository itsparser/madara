use alloc::sync::Arc;

use blockifier::block_context::BlockContext;
use mp_fee::ResourcePrice;
use mp_felt::Felt252Wrapper;
use mp_hashers::HasherT;
use sp_core::U256;
use starknet_api::api_core::{ChainId, ContractAddress};
use starknet_api::block::{BlockNumber, BlockTimestamp};
use starknet_api::hash::StarkHash;
use starknet_api::stdlib::collections::HashMap;
use starknet_core::types::FieldElement;

/// Block status.
///
/// The status of the block.
#[derive(Debug, Clone, Copy, PartialEq, Eq)]
#[cfg_attr(feature = "serde", derive(serde::Serialize, serde::Deserialize))]
#[cfg_attr(feature = "parity-scale-codec", derive(parity_scale_codec::Encode, parity_scale_codec::Decode))]
pub enum BlockStatus {
    #[cfg_attr(feature = "serde", serde(rename = "PENDING"))]
    Pending,
    #[cfg_attr(feature = "serde", serde(rename = "ACCEPTED_ON_L2"))]
    AcceptedOnL2,
    #[cfg_attr(feature = "serde", serde(rename = "ACCEPTED_ON_L1"))]
    AcceptedOnL1,
    #[cfg_attr(feature = "serde", serde(rename = "REJECTED"))]
    Rejected,
}

impl Default for BlockStatus {
    fn default() -> Self {
        BlockStatus::AcceptedOnL2
    }
}

impl From<BlockStatus> for starknet_core::types::BlockStatus {
    fn from(status: BlockStatus) -> Self {
        match status {
            BlockStatus::Pending => starknet_core::types::BlockStatus::Pending,
            BlockStatus::AcceptedOnL2 => starknet_core::types::BlockStatus::AcceptedOnL2,
            BlockStatus::AcceptedOnL1 => starknet_core::types::BlockStatus::AcceptedOnL1,
            BlockStatus::Rejected => starknet_core::types::BlockStatus::Rejected,
        }
    }
}

#[derive(Clone, Debug, PartialEq, Eq, Default)]
#[cfg_attr(feature = "serde", derive(serde::Serialize, serde::Deserialize))]
#[cfg_attr(feature = "parity-scale-codec", derive(parity_scale_codec::Encode, parity_scale_codec::Decode))]
// #[cfg_attr(feature = "scale-info", derive(scale_info::TypeInfo))]
/// Starknet header definition.
pub struct Header {
    /// The hash of this block’s parent.
    pub parent_block_hash: StarkHash,
    /// The number (height) of this block.
    pub block_number: u64,
    /// The Starknet address of the sequencer who created this block.
    pub sequencer_address: ContractAddress,
    /// The time the sequencer created this block before executing transactions
    pub block_timestamp: u64,
    /// The number of transactions in a block
    pub transaction_count: u128,
    /// The number of events
    pub event_count: u128,
    /// The version of the Starknet protocol used when creating this block
    pub protocol_version: u8,
    /// l1 gas price for this block
    pub l1_gas_price: ResourcePrice,
    /// Extraneous data that might be useful for running transactions
    pub extra_data: Option<U256>,
}

impl Header {
    /// Creates a new header.
    #[allow(clippy::too_many_arguments)]
    #[must_use]
    pub fn new(
        parent_block_hash: StarkHash,
        block_number: u64,
        sequencer_address: ContractAddress,
        block_timestamp: u64,
        transaction_count: u128,
        event_count: u128,
        protocol_version: u8,
        l1_gas_price: ResourcePrice,
        extra_data: Option<U256>,
    ) -> Self {
        Self {
            parent_block_hash,
            block_number,
            sequencer_address,
            block_timestamp,
            transaction_count,
            event_count,
            protocol_version,
            l1_gas_price,
            extra_data,
        }
    }

    /// Converts to a blockifier BlockContext
    pub fn into_block_context(self, fee_token_address: ContractAddress, chain_id: ChainId) -> BlockContext {
        BlockContext {
            chain_id,
            block_number: BlockNumber(self.block_number),
            block_timestamp: BlockTimestamp(self.block_timestamp),
            sequencer_address: self.sequencer_address,
            vm_resource_fee_cost: Arc::new(HashMap::default()),
            fee_token_address,
            invoke_tx_max_n_steps: 1000000,
            validate_max_n_steps: 1000000,
            // FIXME: https://github.com/keep-starknet-strange/madara/issues/329
            gas_price: 10,
            max_recursion_depth: 50,
        }
    }

    /// Compute the hash of the header.
    pub fn hash<H: HasherT>(&self) -> Felt252Wrapper {
<<<<<<< HEAD
        if self.block_number >= 833 {
            // Computes the block hash for blocks generated after Cairo 0.7.0
            let data: &[Felt252Wrapper] = &[
                self.block_number.into(),           // block number
                self.global_state_root.into(),      // global state root
                self.sequencer_address.into(),      // sequencer address
                self.block_timestamp.into(),        // block timestamp
                self.transaction_count.into(),      // number of transactions
                self.transaction_commitment.into(), // transaction commitment
                self.event_count.into(),            // number of events
                self.event_commitment.into(),       // event commitment
                Felt252Wrapper::ZERO,               // reserved: protocol version
                Felt252Wrapper::ZERO,               // reserved: extra data
                self.parent_block_hash.into(),      // parent block hash
            ];
=======
        let data: &[Felt252Wrapper] = &[
            self.block_number.into(),
            self.sequencer_address.0.0.into(),
            self.block_timestamp.into(),
            self.transaction_count.into(),
            self.event_count.into(),
            self.protocol_version.into(),
            Felt252Wrapper::ZERO,
            self.parent_block_hash.into(),
        ];
>>>>>>> 36698fef

            H::compute_hash_on_wrappers(data)
        } else {
            // Computes the block hash for blocks generated before Cairo 0.7.0
            let data: &[Felt252Wrapper] = &[
                self.block_number.into(),
                self.global_state_root.into(),
                Felt252Wrapper::ZERO,
                Felt252Wrapper::ZERO,
                self.transaction_count.into(),
                self.transaction_commitment.into(),
                Felt252Wrapper::ZERO,
                Felt252Wrapper::ZERO,
                Felt252Wrapper::ZERO,
                Felt252Wrapper::ZERO,
                Felt252Wrapper(FieldElement::from_byte_slice_be(b"SN_MAIN").unwrap()),
                self.parent_block_hash.into(),
            ];

            // for (i, item) in data.iter().enumerate() {
            //     frame_support::log::info!("data[{}]: {:?}", i, item);
            // }

            H::compute_hash_on_wrappers(data)
        }
    }
}<|MERGE_RESOLUTION|>--- conflicted
+++ resolved
@@ -55,14 +55,20 @@
     pub parent_block_hash: StarkHash,
     /// The number (height) of this block.
     pub block_number: u64,
+    /// The state commitment after this block.
+    pub global_state_root: StarkHash,
     /// The Starknet address of the sequencer who created this block.
     pub sequencer_address: ContractAddress,
     /// The time the sequencer created this block before executing transactions
     pub block_timestamp: u64,
     /// The number of transactions in a block
     pub transaction_count: u128,
+    /// A commitment to the transactions included in the block
+    pub transaction_commitment: StarkHash,
     /// The number of events
     pub event_count: u128,
+    /// A commitment to the events produced in this block
+    pub event_commitment: StarkHash,
     /// The version of the Starknet protocol used when creating this block
     pub protocol_version: u8,
     /// l1 gas price for this block
@@ -78,10 +84,13 @@
     pub fn new(
         parent_block_hash: StarkHash,
         block_number: u64,
+        global_state_root: StarkHash,
         sequencer_address: ContractAddress,
         block_timestamp: u64,
         transaction_count: u128,
+        transaction_commitment: StarkHash,
         event_count: u128,
+        event_commitment: StarkHash,
         protocol_version: u8,
         l1_gas_price: ResourcePrice,
         extra_data: Option<U256>,
@@ -89,10 +98,13 @@
         Self {
             parent_block_hash,
             block_number,
+            global_state_root,
             sequencer_address,
             block_timestamp,
             transaction_count,
+            transaction_commitment,
             event_count,
+            event_commitment,
             protocol_version,
             l1_gas_price,
             extra_data,
@@ -118,7 +130,6 @@
 
     /// Compute the hash of the header.
     pub fn hash<H: HasherT>(&self) -> Felt252Wrapper {
-<<<<<<< HEAD
         if self.block_number >= 833 {
             // Computes the block hash for blocks generated after Cairo 0.7.0
             let data: &[Felt252Wrapper] = &[
@@ -134,18 +145,6 @@
                 Felt252Wrapper::ZERO,               // reserved: extra data
                 self.parent_block_hash.into(),      // parent block hash
             ];
-=======
-        let data: &[Felt252Wrapper] = &[
-            self.block_number.into(),
-            self.sequencer_address.0.0.into(),
-            self.block_timestamp.into(),
-            self.transaction_count.into(),
-            self.event_count.into(),
-            self.protocol_version.into(),
-            Felt252Wrapper::ZERO,
-            self.parent_block_hash.into(),
-        ];
->>>>>>> 36698fef
 
             H::compute_hash_on_wrappers(data)
         } else {
